# Copyright (c) Meta Platforms, Inc. and affiliates.
# This software may be used and distributed according to the terms of the Llama 2 Community License Agreement.

import os
import sys
from typing import List

import fire
import torch
import transformers
from datasets import load_dataset
from tqdm import tqdm
"""
Unused imports:
import torch.nn as nn
import bitsandbytes as bnb
"""
from torch.nn import functional as F
from peft import (
    LoraConfig,
    get_peft_model,
    get_peft_model_state_dict,
    prepare_model_for_int8_training,
    set_peft_model_state_dict,
)
from transformers import LlamaForCausalLM, LlamaTokenizer
from torch.distributed.fsdp import StateDictType
import torch.distributed as dist
from pkg_resources import packaging
from .memory_utils import MemoryTrace
import model_checkpointing
import torch.cuda.nccl as nccl
from torch.distributed.fsdp.sharded_grad_scaler import ShardedGradScaler
from pathlib import Path
sys.path.append(str(Path(__file__).resolve().parent.parent))
from policies import bfSixteen, fpSixteen,bfSixteen_mixed, get_llama_wrapper

def set_tokenizer_params(tokenizer: LlamaTokenizer):
    tokenizer.pad_token_id = 0
    tokenizer.padding_side = "left"
    
# Converting Bytes to Megabytes
def byte2mb(x):
    return int(x / 2**20)

def train(model, train_dataloader,eval_dataloader, tokenizer, optimizer, lr_scheduler, gradient_accumulation_steps, train_config, fsdp_config=None, local_rank=None, rank=None):
    """
    Trains the model on the given dataloader
    
    Args:
        model: The model to be trained
        train_dataloader: The dataloader containing the training data
        optimizer: The optimizer used for training
        lr_scheduler: The learning rate scheduler
        gradient_accumulation_steps: The number of steps to accumulate gradients before performing a backward/update operation
        num_epochs: The number of epochs to train for
        local_rank: The rank of the current node in a distributed setting
        train_config: The training configuration
        eval_dataloader: The dataloader containing the eval data
        tokenizer: tokenizer used in the eval for decoding the predicitons
    
    Returns: results dictionary containing average training and validation perplexity and loss
    """
    # Create a gradient scaler for fp16
    if train_config.use_fp16 and train_config.enable_fsdp:
        scaler = ShardedGradScaler()
    elif train_config.use_fp16 and not train_config.enable_fsdp:
        scaler = torch.cuda.amp.GradScaler() 
        
    train_prep = []
    train_loss = []
    val_prep = []
    val_loss =[]
    results = {}
    best_val_loss = float("inf")
    for epoch in range(train_config.num_epochs):
        with MemoryTrace() as memtrace:  # track the memory usage
            model.train()
            total_loss = 0.0
            data_set_len = 0
            
            for step, batch in enumerate(tqdm(train_dataloader,colour="blue", desc=f"Training Epoch{epoch}")):
                for key in batch.keys():
                    if train_config.enable_fsdp:
                        batch[key] = batch[key].to(local_rank)
                    else:
<<<<<<< HEAD
                        batch[key] = batch[key].to('cuda:0')       
                outputs = model(**batch)
                loss = outputs.loss
=======
                        batch[key] = batch[key].to('cuda')       
                loss = model(**batch).loss
>>>>>>> e5970e2e
                loss = loss / gradient_accumulation_steps
                total_loss += loss.detach().float()
                first_key = next(iter(batch))
                data_set_len += len(batch[first_key])
                if train_config.use_fp16:
                    # if fp16 is enabled, use gradient scaler to handle gradient update
                    scaler.scale(loss).backward()
                    if (step + 1) % gradient_accumulation_steps == 0 or step == len(train_dataloader) - 1:
                        scaler.step(optimizer)
                        scaler.update()
                        optimizer.zero_grad()
                else:
                    # regular backpropagation when fp16 is not used
                    loss.backward()
                    if (step + 1) % gradient_accumulation_steps == 0 or step == len(train_dataloader) - 1:
                        optimizer.step()
                        optimizer.zero_grad()
                        
                print(f"\n step {step} is completed and loss is {loss.detach().float()}")
        # Reducing total_loss across all devices if there's more than one CUDA device
        if torch.cuda.device_count() > 1 and train_config.enable_fsdp:
            dist.all_reduce(total_loss, op=dist.ReduceOp.SUM)
        train_epoch_loss = total_loss / data_set_len
        train_perplexity = torch.exp(train_epoch_loss)
        
        train_prep.append(train_perplexity)
        train_loss.append(train_epoch_loss)
        
        print(f"Max CUDA memory allocated was {memtrace.peak} GB")
        print(f"Max CUDA memory reserved was {memtrace.max_reserved} GB")
        print(f"Cuda Malloc retires : {memtrace.cuda_malloc_retires}")
        print(f"CPU Total Peak Memory consumed during the train (max): {memtrace.cpu_peaked + memtrace.cpu_begin} GB")
        
        # Update the learning rate as needed
        lr_scheduler.step()
          
        if train_config.run_validation:
            eval_ppl, eval_epoch_loss = evaluation(model, train_config, eval_dataloader, rank, tokenizer)   
            if train_config.save_model and eval_epoch_loss < best_val_loss:
                
                if  train_config.use_peft:
                    
                    print(f"we are in the saving the PEFT modules")
                    model.save_pretrained(train_config.output_dir)   
                    print(f"PEFT modules are saved in {train_config.output_dir} directory")
                    
                else:
                    if not train_config.use_peft and fsdp_config.checkpoint_type == StateDictType.FULL_STATE_DICT:
                        
                        model_checkpointing.save_model_checkpoint(
                            model, optimizer, rank, train_config, epoch=1
                        )
                    elif not train_config.use_peft and fsdp_config.checkpoint_type == StateDictType.SHARDED_STATE_DICT:
                        print(" we are about to save the models *******")
                        
                        model_checkpointing.save_model_and_optimizer_sharded(model, rank, train_config)
                        if train_config.save_optimizer:
                            model_checkpointing.save_model_and_optimizer_sharded(model, rank, train_config, optim=optimizer)

                    if not train_config.use_peft and  train_config.save_optimizer:
                        model_checkpointing.save_optimizer_checkpoint(
                            model, optimizer, rank, train_config, epoch=1
                        )   
                                
            
            if local_rank == 0 and eval_epoch_loss < best_val_loss:
                best_val_loss = eval_epoch_loss
                print(f"best eval loss on epoch {epoch} is {best_val_loss}")
            val_loss.append(best_val_loss)
            val_prep.append(eval_ppl)
        
        
        print(f"Epoch {epoch+1}: train_perplexity={train_perplexity:.4f}, train_epoch_loss={train_epoch_loss:.4f}")
        lr_scheduler.step()

    avg_train_prep = sum(train_prep)/len(train_prep)
    avg_train_loss = sum(train_loss)/len(train_loss)
    if train_config.run_validation:
        avg_eval_prep = sum(val_prep)/len(val_prep) 
        avg_eval_loss = sum(val_loss)/len(val_loss) 

    results['avg_train_prep'] = avg_train_prep
    results['avg_train_loss'] = avg_train_loss
    if train_config.run_validation:
        results['avg_eval_prep'] = avg_eval_prep
        results['avg_eval_loss'] = avg_eval_loss
        

    return results

def evaluation(model,train_config, eval_dataloader, local_rank, tokenizer):
    """
    Evaluates the model on the given dataloader
    
    Args:
        model: The model to evaluate
        eval_dataloader: The dataloader containing the evaluation data
        local_rank: The rank of the current node in a distributed setting
        tokenizer: The tokenizer used to decode predictions
    
    Returns: eval_ppl, eval_epoch_loss
    """
    model.eval()
    eval_preds = []
    eval_loss = 0.0  # Initialize evaluation loss
    eval_dataset_len = 0
    with MemoryTrace() as memtrace:
        for step, batch in enumerate(tqdm(eval_dataloader,colour="green", desc="evaluating Epoch")):
            for key in batch.keys():
                if train_config.enable_fsdp:
                    batch[key] = batch[key].to(local_rank)
                else:
                    batch[key] = batch[key].to('cuda:0')
            # Ensure no gradients are computed for this scope to save memory
            with torch.no_grad():
                # Forward pass and compute loss
                outputs = model(**batch)
                loss = outputs.loss
                eval_loss += loss.detach().float()
                first_key = next(iter(batch))
                eval_dataset_len+= len(batch[first_key])
                
            # Decode predictions and add to evaluation predictions list
            preds = torch.argmax(outputs.logits, -1)
            eval_preds.extend(
                tokenizer.batch_decode(preds.detach().cpu().numpy(), skip_special_tokens=True)
            )
    
    # If there's more than one CUDA device, reduce evaluation loss across all devices
    if torch.cuda.device_count() > 1 and train_config.enable_fsdp:
        dist.all_reduce(eval_loss, op=dist.ReduceOp.SUM)
    
    # Compute average loss and perplexity
    eval_epoch_loss = eval_loss / eval_dataset_len
    eval_ppl = torch.exp(eval_epoch_loss)
    
    # Print evaluation metrics
    print(f" {eval_ppl=} {eval_epoch_loss=}")
    return eval_ppl, eval_epoch_loss

def freeze_transformer_layers(model, num_layer):
   for i, layer in enumerate(model.model.layers):
            if i < num_layer:
                for param in layer.parameters():
                    param.requires_grad = False


def check_frozen_layers_peft_model(model):
     for i, layer in enumerate(model.base_model.model.model.layers):
            for name, param in layer.named_parameters():
                print(f"Layer {i}, parameter {name}: requires_grad = {param.requires_grad}")
                
                
def setup():
    """Initialize the process group for distributed training"""
    dist.init_process_group("nccl")


def setup_environ_flags(rank):
    """Set environment flags for debugging purposes"""
    os.environ["TORCH_SHOW_CPP_STACKTRACES"] = str(1)
    os.environ["NCCL_ASYNC_ERROR_HANDLING"] = str(1)
    os.environ["TORCH_DISTRIBUTED_DEBUG"] = "DETAIL"
    if rank == 0:
        print(f"--> Running with torch dist debug set to detail")


def cleanup():
    """Clean up the process group after training"""
    dist.destroy_process_group()


def clear_gpu_cache(rank=None):
    """Clear the GPU cache for all ranks"""
    if rank == 0:
        print(f"Clearing GPU cache for all ranks")
    torch.cuda.empty_cache()


def get_parameter_dtypes(model):
    """Get the data types of model parameters"""
    parameter_dtypes = {}
    for name, parameter in model.named_parameters():
        parameter_dtypes[name] = parameter.dtype
    return parameter_dtypes

def print_model_size(model, config, rank: int = 0) -> None:
    """
    Print model name, the number of trainable parameters and initialization time.

    Args:
        model: The PyTorch model.
        model_name (str): Name of the model.
        init_time_start (float): Initialization start time.
        init_time_end (float): Initialization end time.
        rank (int, optional): Current process's rank. Defaults to 0.
    """
    if rank == 0:
        print(f"--> Model {config.model_name}")
        total_params = sum(p.numel() for p in model.parameters() if p.requires_grad)
        print(f"\n--> {config.model_name} has {total_params / 1e6} Million params\n")




def get_policies(cfg, rank):
    """Get the policies for mixed precision and fsdp wrapping"""
    
    verify_bfloat_support = (
    torch.version.cuda
    and torch.cuda.is_bf16_supported()
    and packaging.version.parse(torch.version.cuda).release >= (11, 0)
    and dist.is_nccl_available()
    and nccl.version() >= (2, 10)
    )


    mixed_precision_policy = None
    wrapping_policy = None

    # Mixed precision
    if cfg.mixed_precision:
        bf16_ready = verify_bfloat_support

        if bf16_ready and not cfg.use_fp16:
            mixed_precision_policy = bfSixteen_mixed
            if rank == 0:
                print(f"bFloat16 enabled for mixed precision - using bfSixteen policy")
        elif cfg.use_fp16:
            mixed_precision_policy = fpSixteen
            if rank == 0:
                print(f"FP16 enabled")
        else:
            print(f"bFloat16 support not present. Using FP32, and not mixed precision")
    wrapping_policy = get_llama_wrapper()
    return mixed_precision_policy, wrapping_policy<|MERGE_RESOLUTION|>--- conflicted
+++ resolved
@@ -84,14 +84,9 @@
                     if train_config.enable_fsdp:
                         batch[key] = batch[key].to(local_rank)
                     else:
-<<<<<<< HEAD
-                        batch[key] = batch[key].to('cuda:0')       
-                outputs = model(**batch)
-                loss = outputs.loss
-=======
-                        batch[key] = batch[key].to('cuda')       
+
+                        batch[key] = batch[key].to('cuda:0')              
                 loss = model(**batch).loss
->>>>>>> e5970e2e
                 loss = loss / gradient_accumulation_steps
                 total_loss += loss.detach().float()
                 first_key = next(iter(batch))
